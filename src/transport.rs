use derive_more::{Constructor, Display};
use serde::de::DeserializeOwned;
use serde::{Deserialize, Serialize};

use std::net::SocketAddr;
use std::path::PathBuf;
use tokio::io::{AsyncRead, AsyncReadExt, AsyncWrite, AsyncWriteExt};
use tokio::net::TcpStream;

use crate::error;
use crate::error::Error;
use bincode::config::Options;

#[derive(
    Deserialize, Serialize, Debug, Clone, PartialEq, derive_more::From, derive_more::Unwrap,
)]
pub enum RequestFromServer {
    StatusCheck,
    AssignJobInit(JobInit),
    AssignJob(Job),
<<<<<<< HEAD
=======
    PauseExecution(PauseExecution),
    ResumeExecution(ResumeExecution),
    FileReceived,
>>>>>>> a05a040f
}

#[derive(Deserialize, Serialize, Debug, Clone, PartialEq)]
pub struct JobInit {
    pub batch_name: String,
    pub python_setup_file: Vec<u8>,
    pub additional_build_files: Vec<BuildFile>,
}

#[derive(Deserialize, Serialize, Debug, Clone, PartialEq)]
pub struct BuildFile {
    pub file_name: String,
    pub file_bytes: Vec<u8>,
}

#[derive(Deserialize, Serialize, Debug, Clone, PartialEq)]
pub struct Job {
    pub python_file: Vec<u8>,
    pub job_name: String,
}

#[derive(Deserialize, Serialize, Display, Debug)]
pub enum ClientResponse {
    #[display(fmt = "status check: _0.display()")]
    StatusCheck(StatusResponse),
    #[display(fmt = "send file: _0.display()")]
    SendFile(SendFile),
    #[display(fmt = "request new job: _0.display()")]
    RequestNewJob(NewJobRequest),
    #[display(fmt = "client error: _0.display()")]
    Error(ClientError),
}

#[derive(Deserialize, Serialize, Display, Constructor, Debug)]
#[display(fmt = "version: {} ready: {}", version, ready)]
pub struct StatusResponse {
    pub version: Version,
    pub ready: bool,
}

impl PartialEq<Version> for StatusResponse {
    fn eq(&self, other: &Version) -> bool {
        self.version == *other
    }
}

#[derive(Deserialize, Serialize, PartialEq, Eq, Display, Debug)]
#[display(fmt = "{}.{}.{}", major, minor, patch)]
pub struct Version {
    major: u16,
    minor: u16,
    patch: u16,
}

impl Version {
    pub fn current_version() -> Self {
        // TODO: pull this from cargo.toml
        Self {
            major: 0,
            minor: 1,
            patch: 2,
        }
    }
}

#[derive(Deserialize, Serialize, Debug)]
pub struct FinishedJob;

#[derive(Deserialize, Serialize, Debug)]
pub struct SendFile {
    pub file_path: PathBuf,
    pub is_file: bool,
    pub bytes: Vec<u8>,
}

#[derive(Deserialize, Serialize, Debug, Constructor, Clone, PartialEq)]
pub struct PauseExecution {
    pub duration: std::time::Duration,
}

#[derive(Deserialize, Serialize, Debug, Constructor, Clone, PartialEq)]
pub struct ResumeExecution;

#[derive(Deserialize, Serialize, Debug)]
pub struct NewJobRequest;

#[derive(Deserialize, Serialize, Debug)]
pub enum ClientError {
    NotReady,
}

fn serialization_options() -> bincode::config::DefaultOptions {
    bincode::config::DefaultOptions::new()
}

#[derive(derive_more::From)]
pub struct ServerConnection {
    conn: TcpStream,
    pub addr: std::net::SocketAddr,
}

impl ServerConnection {
    pub async fn new(addr: SocketAddr) -> Result<Self, error::TcpConnection> {
        let conn = TcpStream::connect(addr)
            .await
            .map_err(error::TcpConnection::from)?;

        Ok(Self { conn, addr })
    }

    pub async fn transport_data(&mut self, request: &RequestFromServer) -> Result<(), Error> {
        transport(&mut self.conn, request).await
    }

    pub async fn receive_data(&mut self) -> Result<ClientResponse, Error> {
        receive(&mut self.conn).await
    }
}

pub struct ClientConnection {
    conn: TcpStream,
}

impl ClientConnection {
    pub fn new(conn: TcpStream) -> Self {
        Self { conn }
    }

    pub async fn transport_data(&mut self, response: &ClientResponse) -> Result<(), Error> {
        transport(&mut self.conn, response).await
    }

    pub async fn receive_data(&mut self) -> Result<RequestFromServer, Error> {
        receive(&mut self.conn).await
    }
}

async fn transport<T: Serialize>(tcp_connection: &mut TcpStream, data: &T) -> Result<(), Error> {
    let serializer = serialization_options();
    let bytes = serializer
        .serialize(&data)
        .map_err(error::Serialization::from)?;

    debug!("sending buffer of length {}", bytes.len());

    let bytes_len: u64 = bytes.len() as u64;

    // write the length of the data that we are first sending
    tcp_connection
        .write_all(&bytes_len.to_le_bytes())
        .await
        .map_err(error::TcpConnection::from)?;

    // write the contents of the actual data now that the length of the data is
    // actually known
    tcp_connection
        .write_all(&bytes)
        .await
        .map_err(error::TcpConnection::from)?;

    Ok(())
}

async fn receive<T: DeserializeOwned>(tcp_connection: &mut TcpStream) -> Result<T, Error> {
    let deserializer = serialization_options();

    let mut buf: [u8; 8] = [0; 8];

    read_buffer_bytes(&mut buf, tcp_connection).await?;

    let content_length = u64::from_le_bytes(buf);

    debug!("receiving buffer with length {}", content_length);

    let mut content_buffer = vec![0; content_length as usize];

    read_buffer_bytes(&mut content_buffer, tcp_connection).await?;

    let output = deserializer
        .deserialize(&content_buffer)
        .map_err(error::Deserialization::from)?;
    Ok(output)
}

async fn read_buffer_bytes(buffer: &mut [u8], conn: &mut TcpStream) -> Result<(), Error> {
    let mut starting_idx = 0;

    loop {
        debug!(
            "reading buffer bytes w/ index {} and buffer len {}",
            starting_idx,
            buffer.len()
        );

        let bytes_read = conn
            .read(&mut buffer[starting_idx..])
            .await
            .map_err(error::TcpConnection::from)?;

        // this should mean that the other party has closed the connection
        if bytes_read == 0 {
            return Err(Error::TcpConnection(error::TcpConnection::ConnectionClosed));
        }

        starting_idx += bytes_read;

        if starting_idx == buffer.len() {
            break;
        }
    }

    debug!("finished reading bytes from buffer");

    Ok(())
}

#[cfg(test)]
mod tests {
    use super::*;
    use std::convert::TryInto;
    use std::net::SocketAddr;
    use std::time::{Duration, Instant};
    use tokio::net::TcpListener;

    fn add_port(port: u16) -> SocketAddr {
        SocketAddr::from(([0, 0, 0, 0], port))
    }

    /// make sure that if we are just waiting on more bytes it doesnt
    /// mean that we have hit an EOF (that the other connection
    #[tokio::test]
    async fn ensure_not_eof() {
        let client_listener = TcpListener::bind(add_port(9994)).await.unwrap();
        let mut raw_server_connection = TcpStream::connect(add_port(9994)).await.unwrap();
        let mut client_connection =
            ClientConnection::new(client_listener.accept().await.unwrap().0);

        let file_bytes = (0..255).into_iter().collect::<Vec<u8>>();
        let server_req = RequestFromServer::AssignJob(Job {
            python_file: file_bytes,
            job_name: "ensure_not_eof".into(),
        });

        // serialize the data manually
        let serializer = serialization_options();
        let server_req_bytes: Vec<u8> = serializer.serialize(&server_req).unwrap();

        let bytes_len = server_req_bytes.len();
        let first_section = server_req_bytes[0..bytes_len / 2].to_vec();
        let second_section = server_req_bytes[bytes_len / 2..].to_vec();
        assert_eq!(first_section.len() + second_section.len(), bytes_len);

        // start counting the number of seconds that have passed
        let start = Instant::now();

        // on another thread, send the whole contents of the data over 2
        // seconds to see if the main thread will panic from missing info
        tokio::task::spawn(async move {
            let content_length_bytes = u64::to_le_bytes(bytes_len.try_into().unwrap());
            raw_server_connection
                .write(&content_length_bytes)
                .await
                .unwrap();
            raw_server_connection.write(&first_section).await.unwrap();

            std::thread::sleep(Duration::from_secs(2));

            raw_server_connection.write(&second_section).await.unwrap();
        });

        let client_version_of_request = client_connection.receive_data().await;
        let elapsed = start.elapsed();

        dbg!(elapsed.as_secs_f64());

        assert!(elapsed.as_secs_f64() > 2.);
        assert_eq!(client_version_of_request.unwrap(), server_req);
    }

    /// make sure that if we close the connection an EOF is reached
    #[tokio::test]
    async fn ensure_eof_on_close() {
        let client_listener = TcpListener::bind(add_port(9995)).await.unwrap();
        let addr = add_port(9995);
        let server_connection =
            ServerConnection::from((TcpStream::connect(addr).await.unwrap(), addr));

        let mut client_connection =
            ClientConnection::new(client_listener.accept().await.unwrap().0);

        std::mem::drop(server_connection);

        let rx = client_connection.receive_data().await;

        // ensure its `error::TcpConnection::ConnectionClosed`
        match rx.unwrap_err() {
            error::Error::TcpConnection(tcp) => {
                // make sure its a connection closed error
                tcp.unwrap_connection_closed();
            }
            x => {
                panic!("Error {:?} was not TcpConnection::ConnectionClosed", x);
            }
        };
    }

    #[tokio::test]
    async fn no_send_result() {
        let client_listener = TcpListener::bind(add_port(9996)).await.unwrap();
        let addr = add_port(9996);
        let mut server_connection =
            ServerConnection::from((TcpStream::connect(addr).await.unwrap(), addr));

        let _client_connection = ClientConnection::new(client_listener.accept().await.unwrap().0);

        let timeout = Duration::from_secs(3);
        let fut = server_connection.receive_data();
        let output = tokio::time::timeout(timeout, fut).await;

        assert_eq!(output.is_err(), true);
    }

    #[test]
    fn build_file_truncate() {
        let build_file = std::iter::repeat(0).take(20714).collect::<Vec<u8>>();
        let serializer = serialization_options();
        let x = serializer.serialize(&build_file).unwrap();
        let y: Vec<u8> = serializer.deserialize(&x).unwrap();
        assert_eq!(build_file.len(), y.len());
    }
}<|MERGE_RESOLUTION|>--- conflicted
+++ resolved
@@ -18,12 +18,6 @@
     StatusCheck,
     AssignJobInit(JobInit),
     AssignJob(Job),
-<<<<<<< HEAD
-=======
-    PauseExecution(PauseExecution),
-    ResumeExecution(ResumeExecution),
-    FileReceived,
->>>>>>> a05a040f
 }
 
 #[derive(Deserialize, Serialize, Debug, Clone, PartialEq)]
@@ -284,14 +278,14 @@
         tokio::task::spawn(async move {
             let content_length_bytes = u64::to_le_bytes(bytes_len.try_into().unwrap());
             raw_server_connection
-                .write(&content_length_bytes)
+                .write_all(&content_length_bytes)
                 .await
                 .unwrap();
-            raw_server_connection.write(&first_section).await.unwrap();
+            raw_server_connection.write_all(&first_section).await.unwrap();
 
             std::thread::sleep(Duration::from_secs(2));
 
-            raw_server_connection.write(&second_section).await.unwrap();
+            raw_server_connection.write_all(&second_section).await.unwrap();
         });
 
         let client_version_of_request = client_connection.receive_data().await;
